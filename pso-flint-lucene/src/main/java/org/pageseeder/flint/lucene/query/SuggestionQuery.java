/*
 * Copyright 2015 Allette Systems (Australia)
 * http://www.allette.com.au
 *
 * Licensed under the Apache License, Version 2.0 (the "License");
 * you may not use this file except in compliance with the License.
 * You may obtain a copy of the License at
 *    http://www.apache.org/licenses/LICENSE-2.0
 *
 * Unless required by applicable law or agreed to in writing, software
 * distributed under the License is distributed on an "AS IS" BASIS,
 * WITHOUT WARRANTIES OR CONDITIONS OF ANY KIND, either express or implied.
 * See the License for the specific language governing permissions and
 * limitations under the License.
 */
package org.pageseeder.flint.lucene.query;

import org.apache.lucene.index.IndexReader;
import org.apache.lucene.index.Term;
import org.apache.lucene.search.BooleanClause.Occur;
import org.apache.lucene.search.*;
import org.pageseeder.flint.lucene.search.Terms;
import org.pageseeder.flint.lucene.util.Beta;
import org.pageseeder.xmlwriter.XMLWriter;

import java.io.IOException;
import java.util.HashMap;
import java.util.List;

/**
 * A Search query for use as auto suggest.
 *
 * @author Christophe Lauret
 * @version 21 July 2010
 */
@Beta
public final class SuggestionQuery implements SearchQuery {

  /**
   * The list of terms.
   */
  private final List<Term> _terms;

  /**
   * The condition that all the suggested results must meet.
   */
  private final Query _condition;

  /**
   * If the main query uses OR or AND between term results.
   */
  private final boolean _unionTermResults;

  /**
   * The underlying boolean query.
   */
  private BooleanQuery query = null;

  /**
   * If there are two many clauses in the query.
   */
  private boolean tooManyPrefixes = false;

  /**
   * Create a new auto-suggest query for the specified list of terms with no condition.
   *
   * @param terms     The list of terms that should be matched.
   */
  public SuggestionQuery(List<Term> terms) {
    this(terms, null);
  }

  /**
   * Create a new auto-suggest query for the specified list of terms.
   *
   * @param terms     The list of terms that should be matched.
   * @param condition The condition that must be met by all suggested results (may be <code>null</code>).
   */
  public SuggestionQuery(List<Term> terms, Query condition) {
    this(terms, condition, true);
  }

  /**
   * Create a new auto-suggest query for the specified list of terms.
   *
<<<<<<< HEAD
   * @param terms             The list of terms that should be matched.
   * @param unionTermResults  If the suggest query uses OR or AND between term results.
   */
  public SuggestionQuery(List<Term> terms, boolean unionTermResults) {
    this(terms, null, unionTermResults);
  }

  /**
   * Create a new auto-suggest query for the specified list of terms.
   *
   * @param terms             The list of terms that should be matched.
   * @param condition         The condition that must be met by all suggested results (may be <code>null</code>).
   * @param unionTermResults  If the suggest query uses OR or AND between term results.
=======
   * @param terms              The list of terms that should be matched.
   * @param condition          The condition that must be met by all suggested results (may be <code>null</code>).
   * @param unionTermResults   If the suggest query uses OR or AND between term results.
>>>>>>> ed9e1569
   */
  public SuggestionQuery(List<Term> terms, Query condition, boolean unionTermResults) {
    this._terms = terms;
    this._condition = condition;
    this._unionTermResults = unionTermResults;
  }

  /**
   * Computes the list of terms to generate the actual suggestion query.
   *
   * @param reader Computes the list.
   * @throws IOException should an error occurs while reading the index.
   */
  public void compute(IndexReader reader) throws IOException {
    BooleanQuery mainQuery = this._unionTermResults ? computeORQuery(reader) : computeANDQuery(reader);
    // Any condition ?
    if (this._condition == null) {
      this.query = mainQuery;
    } else {
      // combine with condition then
      BooleanQuery.Builder dad = new BooleanQuery.Builder();
      dad.add(this._condition, Occur.MUST);
      dad.add(mainQuery, Occur.MUST);
      this.query = dad.build();
    }
  }

  public boolean isIncomplete() {
    return this.tooManyPrefixes;
  }

  /**
   * Prints this query as XML on the specified XML writer.
   *
   * <p>XML:
   * <pre>{@code
   *  <suggestion-query>
   *    <terms>
   *      <term field="[field]" text="[text]"/>
   *      <term field="[field]" text="[text]"/>
   *      <term field="[field]" text="[text]"/>
   *      ...
   *    </terms>
   *    <condition>
   *     <!-- Condition as a Lucene Query -->
   *     ...
   *    </condition>
   *  </suggestion-query>
   * }</pre>
   *
   * @see Query#toString()
   *
   * @param xml The XML writer to use.
   *
   * @throws IOException If thrown by
   */
  @Override
  public void toXML(XMLWriter xml) throws IOException {
    xml.openElement("suggestion-query");
    if (this.tooManyPrefixes) xml.attribute("incomplete", "true");
    xml.attribute("operator-between-terms", this._unionTermResults ? "or" : "and");
    xml.openElement("terms");
    for (Term t : this._terms) {
      xml.openElement("term");
      xml.attribute("field", t.field());
      xml.attribute("text", t.text());
      xml.closeElement();
    }
    xml.closeElement();
    if (this._condition != null) {
      xml.openElement("condition");
      xml.writeText(this._condition.toString());
      xml.closeElement();
    }
    xml.closeElement();
  }

  /**
   * {@inheritDoc}
   */
  @Override
  public Query toQuery() {
    return this.query;
  }

  /**
   * {@inheritDoc}
   */
  @Override
  public boolean isEmpty() {
    return this._terms.isEmpty();
  }

  /**
   * Always sort by relevance.
   *
   * {@inheritDoc}
   */
  @Override
  public Sort getSort() {
    return Sort.RELEVANCE;
  }

  // -------------------------------------------------------
  // private helpers
  // -------------------------------------------------------

  private BooleanQuery computeORQuery(IndexReader reader) throws IOException {
    // Generate the query
    BooleanQuery.Builder builder = new BooleanQuery.Builder();
    for (Term term : this._terms) {
      // find prefixed terms
      addPrefixedTermsQuery(term, builder, reader);
      if (this.tooManyPrefixes) break;
    }
    return builder.build();
  }

  private BooleanQuery computeANDQuery(IndexReader reader) throws IOException {
    // one term, simpler query
    if (this._terms.size() == 1) {
      BooleanQuery.Builder builder = new BooleanQuery.Builder();
      // find prefixed terms
      addPrefixedTermsQuery(this._terms.get(0), builder, reader);
      // if empty, will match nothing, that's ok
      return builder.build();
    }
    // group queries by word
    HashMap<String, BooleanQuery.Builder> fieldQueries = new HashMap<>();
    // Compute the list of terms
    for (Term term : this._terms) {
<<<<<<< HEAD
      try {
        // find prefixed terms
        BooleanQuery.Builder thisTermQuery = new BooleanQuery.Builder();
        List<String> values = Terms.prefix(reader, term);
        for (String v : values) {
          addTermQuery(term, v, thisTermQuery);
        }
        // add it to the field queries
        fieldQueries.computeIfAbsent(term.field(), s -> new BooleanQuery.Builder()).add(thisTermQuery.build(), Occur.MUST);
      } catch (BooleanQuery.TooManyClauses ex) {
        this.tooManyPrefixes = true;
      }
=======
      // find prefixed terms
      BooleanQuery.Builder q = wordQueries.computeIfAbsent(term.text(), s -> new BooleanQuery.Builder());
      addPrefixedTermsQuery(term, q, reader);
      if (this.tooManyPrefixes) break;
>>>>>>> ed9e1569
    }
    BooleanQuery.Builder bq = new BooleanQuery.Builder();
    for (BooleanQuery.Builder subq : fieldQueries.values()) {
      bq.add(subq.build(), Occur.SHOULD);
    }
    return bq.build();
  }

  private void addPrefixedTermsQuery(Term term, BooleanQuery.Builder q, IndexReader reader) throws IOException {
    // find prefixed terms
    for (String v : Terms.prefix(reader, term)) {
      addTermQuery(term, v, q);
      if (this.tooManyPrefixes) return;
    }
  }

  private void addTermQuery(Term original, String value, BooleanQuery.Builder query) {
    try {
      if (value.equals(original.text())) {
        query.add(new BoostQuery(new TermQuery(original), 2.0f), Occur.SHOULD);
      } else {
        query.add(new TermQuery(new Term(original.field(), value)), Occur.SHOULD);
      }
    } catch (BooleanQuery.TooManyClauses ex) {
      this.tooManyPrefixes = true;
    }
  }
}
<|MERGE_RESOLUTION|>--- conflicted
+++ resolved
@@ -83,25 +83,9 @@
   /**
    * Create a new auto-suggest query for the specified list of terms.
    *
-<<<<<<< HEAD
-   * @param terms             The list of terms that should be matched.
-   * @param unionTermResults  If the suggest query uses OR or AND between term results.
-   */
-  public SuggestionQuery(List<Term> terms, boolean unionTermResults) {
-    this(terms, null, unionTermResults);
-  }
-
-  /**
-   * Create a new auto-suggest query for the specified list of terms.
-   *
    * @param terms             The list of terms that should be matched.
    * @param condition         The condition that must be met by all suggested results (may be <code>null</code>).
    * @param unionTermResults  If the suggest query uses OR or AND between term results.
-=======
-   * @param terms              The list of terms that should be matched.
-   * @param condition          The condition that must be met by all suggested results (may be <code>null</code>).
-   * @param unionTermResults   If the suggest query uses OR or AND between term results.
->>>>>>> ed9e1569
    */
   public SuggestionQuery(List<Term> terms, Query condition, boolean unionTermResults) {
     this._terms = terms;
@@ -162,7 +146,6 @@
   public void toXML(XMLWriter xml) throws IOException {
     xml.openElement("suggestion-query");
     if (this.tooManyPrefixes) xml.attribute("incomplete", "true");
-    xml.attribute("operator-between-terms", this._unionTermResults ? "or" : "and");
     xml.openElement("terms");
     for (Term t : this._terms) {
       xml.openElement("term");
@@ -212,10 +195,16 @@
   private BooleanQuery computeORQuery(IndexReader reader) throws IOException {
     // Generate the query
     BooleanQuery.Builder builder = new BooleanQuery.Builder();
-    for (Term term : this._terms) {
-      // find prefixed terms
-      addPrefixedTermsQuery(term, builder, reader);
-      if (this.tooManyPrefixes) break;
+    try {
+      for (Term term : this._terms) {
+        // find prefixed terms
+        List<String> values = Terms.prefix(reader, term);
+        for (String v : values) {
+          addTermQuery(term, v, builder);
+        }
+      }
+    } catch (BooleanQuery.TooManyClauses ex) {
+      this.tooManyPrefixes = true;
     }
     return builder.build();
   }
@@ -224,59 +213,48 @@
     // one term, simpler query
     if (this._terms.size() == 1) {
       BooleanQuery.Builder builder = new BooleanQuery.Builder();
+      Term only = this._terms.get(0);
       // find prefixed terms
-      addPrefixedTermsQuery(this._terms.get(0), builder, reader);
-      // if empty, will match nothing, that's ok
-      return builder.build();
-    }
-    // group queries by word
-    HashMap<String, BooleanQuery.Builder> fieldQueries = new HashMap<>();
-    // Compute the list of terms
-    for (Term term : this._terms) {
-<<<<<<< HEAD
+      List<String> values = Terms.prefix(reader, only);
       try {
-        // find prefixed terms
-        BooleanQuery.Builder thisTermQuery = new BooleanQuery.Builder();
-        List<String> values = Terms.prefix(reader, term);
         for (String v : values) {
-          addTermQuery(term, v, thisTermQuery);
+          addTermQuery(only, v, builder);
         }
-        // add it to the field queries
-        fieldQueries.computeIfAbsent(term.field(), s -> new BooleanQuery.Builder()).add(thisTermQuery.build(), Occur.MUST);
       } catch (BooleanQuery.TooManyClauses ex) {
         this.tooManyPrefixes = true;
       }
-=======
-      // find prefixed terms
-      BooleanQuery.Builder q = wordQueries.computeIfAbsent(term.text(), s -> new BooleanQuery.Builder());
-      addPrefixedTermsQuery(term, q, reader);
-      if (this.tooManyPrefixes) break;
->>>>>>> ed9e1569
+      // if empty, will match nothing, that's ok
+      return builder.build();
+    }
+    // group queries by word
+    HashMap<String, BooleanQuery.Builder> wordQueries = new HashMap<>();
+    // Compute the list of terms
+    for (Term term : this._terms) {
+      try {
+        BooleanQuery.Builder q = wordQueries.computeIfAbsent(term.text(), s -> new BooleanQuery.Builder());
+        // find prefixed terms
+        List<String> values = Terms.prefix(reader, term);
+        for (String v : values) {
+          addTermQuery(term, v, q);
+        }
+      } catch (BooleanQuery.TooManyClauses ex) {
+        this.tooManyPrefixes = true;
+      }
     }
     BooleanQuery.Builder bq = new BooleanQuery.Builder();
-    for (BooleanQuery.Builder subq : fieldQueries.values()) {
-      bq.add(subq.build(), Occur.SHOULD);
+    for (BooleanQuery.Builder subq : wordQueries.values()) {
+      BooleanQuery q = subq.build();
+      if (!q.clauses().isEmpty())
+        bq.add(subq.build(), Occur.MUST);
     }
     return bq.build();
   }
 
-  private void addPrefixedTermsQuery(Term term, BooleanQuery.Builder q, IndexReader reader) throws IOException {
-    // find prefixed terms
-    for (String v : Terms.prefix(reader, term)) {
-      addTermQuery(term, v, q);
-      if (this.tooManyPrefixes) return;
-    }
-  }
-
-  private void addTermQuery(Term original, String value, BooleanQuery.Builder query) {
-    try {
-      if (value.equals(original.text())) {
-        query.add(new BoostQuery(new TermQuery(original), 2.0f), Occur.SHOULD);
-      } else {
-        query.add(new TermQuery(new Term(original.field(), value)), Occur.SHOULD);
-      }
-    } catch (BooleanQuery.TooManyClauses ex) {
-      this.tooManyPrefixes = true;
+  private void addTermQuery(Term original, String value, BooleanQuery.Builder query) throws BooleanQuery.TooManyClauses {
+    if (value.equals(original.text())) {
+      query.add(new BoostQuery(new TermQuery(original), 2.0f), Occur.SHOULD);
+    } else {
+      query.add(new TermQuery(new Term(original.field(), value)), Occur.SHOULD);
     }
   }
 }
