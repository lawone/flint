--- conflicted
+++ resolved
@@ -1,318 +1,176 @@
-<<<<<<< HEAD
-<project xmlns="http://maven.apache.org/POM/4.0.0" xmlns:xsi="http://www.w3.org/2001/XMLSchema-instance" xsi:schemaLocation="http://maven.apache.org/POM/4.0.0 http://maven.apache.org/xsd/maven-4.0.0.xsd">
-  <modelVersion>4.0.0</modelVersion>
-  <groupId>org.pageseeder.flint</groupId>
-  <artifactId>pso-flint</artifactId>
-  <version>4.9.0-SNAPSHOT</version>
-  <name>Flint</name>
-  <description>Tools to help XML and Lucene work better together</description>
-  
-  <licenses>
-    <license>
-      <name>The Apache License, Version 2.0</name>
-      <url>http://www.apache.org/licenses/LICENSE-2.0.txt</url>
-    </license>
-  </licenses>
-  
-  <developers>
-    <developer>
-      <name>Christophe Lauret</name>
-      <email>clauret@weborganic.com</email>
-      <organization>Allette Systems</organization>
-      <organizationUrl>http://www.allette.com.au</organizationUrl>
-    </developer>
-    <developer>
-      <name>Jean-Baptiste Reure</name>
-      <email>jbreure@weborganic.com</email>
-      <organization>Allette Systems</organization>
-      <organizationUrl>http://www.allette.com.au</organizationUrl>
-    </developer>
-  </developers>
-
-  <scm>
-    <connection>scm:git:git@github.com:pageseeder/aeson.git</connection>
-    <developerConnection>scm:git:git@github.com:pageseeder/aeson.git</developerConnection>
-    <url>git@github.com:pageseeder/aeson.git</url>
-    <tag>HEAD</tag>
-  </scm>
-
-  <organization>
-    <name>Allette Systems</name>
-    <url>http://www.allette.com.au</url>
-  </organization>
-
-  <properties>
-    <java.version>1.7</java.version>
-    <project.build.sourceEncoding>UTF-8</project.build.sourceEncoding>
-    <project.reporting.outputEncoding>UTF-8</project.reporting.outputEncoding>
-  </properties>
-
-  <dependencies>
-
-    <dependency>
-      <groupId>org.slf4j</groupId>
-      <artifactId>slf4j-api</artifactId>
-      <version>1.7.12</version>
-    </dependency>
-  
-    <dependency>
-      <groupId>org.pageseeder.xmlwriter</groupId>
-      <artifactId>pso-xmlwriter</artifactId>
-      <version>1.0.0</version>
-    </dependency>
-
-    <dependency>
-      <groupId>org.apache.lucene</groupId>
-      <artifactId>lucene-core</artifactId>
-      <version>5.2.1</version>
-    </dependency>
-
-    <dependency>
-      <groupId>org.apache.lucene</groupId>
-      <artifactId>lucene-misc</artifactId>
-      <version>5.2.1</version>
-    </dependency>
-
-    <dependency>
-      <groupId>net.sf.saxon</groupId>
-      <artifactId>Saxon-HE</artifactId>
-      <version>9.6.0-6</version>
-      <scope>runtime</scope>
-      <optional>true</optional>
-    </dependency>
-
-    <dependency>
-      <groupId>junit</groupId>
-      <artifactId>junit</artifactId>
-      <version>4.12</version>
-      <scope>test</scope>
-    </dependency>
-
-    <dependency>
-      <groupId>org.apache.lucene</groupId>
-      <artifactId>lucene-analyzers-common</artifactId>
-      <version>5.2.1</version>
-    </dependency>
-
-    <dependency>
-      <groupId>org.apache.lucene</groupId>
-      <artifactId>lucene-queryparser</artifactId>
-      <version>5.2.1</version>
-    </dependency>
-
-    <dependency>
-      <groupId>org.apache.lucene</groupId>
-      <artifactId>lucene-suggest</artifactId>
-      <version>5.2.1</version>
-    </dependency>
-
-  </dependencies>
-  
-  <build>
-
-    <plugins>
-
-      <plugin>
-        <groupId>org.apache.maven.plugins</groupId>
-        <artifactId>maven-compiler-plugin</artifactId>
-        <version>3.3</version>
-        <configuration>
-          <source>${java.version}</source>
-          <target>${java.version}</target>
-        </configuration>
-      </plugin>
-
-      <plugin>
-        <groupId>org.apache.maven.plugins</groupId>
-        <artifactId>maven-release-plugin</artifactId>
-        <version>2.5.2</version>
-      </plugin>
-
-      <plugin>
-        <groupId>org.apache.maven.plugins</groupId>
-        <artifactId>maven-jar-plugin</artifactId>
-        <version>2.4</version>
-        <configuration>
-          <archive>
-            <manifest>
-              <addDefaultImplementationEntries>true</addDefaultImplementationEntries>
-              <addDefaultSpecificationEntries>true</addDefaultSpecificationEntries>
-            </manifest>
-          </archive>
-        </configuration>
-      </plugin>
-    </plugins>
-
-  </build>
-
-=======
-<project xmlns="http://maven.apache.org/POM/4.0.0" xmlns:xsi="http://www.w3.org/2001/XMLSchema-instance" xsi:schemaLocation="http://maven.apache.org/POM/4.0.0 http://maven.apache.org/xsd/maven-4.0.0.xsd">
-  <modelVersion>4.0.0</modelVersion>
-  <groupId>org.pageseeder.flint</groupId>
-  <artifactId>pso-flint</artifactId>
-  <version>4.9.0-SNAPSHOT</version>
-  <name>Flint</name>
-  <description>Tools to help XML and Lucene work better together</description>
-  
-  <licenses>
-    <license>
-      <name>The Apache License, Version 2.0</name>
-      <url>http://www.apache.org/licenses/LICENSE-2.0.txt</url>
-    </license>
-  </licenses>
-  
-  <developers>
-    <developer>
-      <name>Christophe Lauret</name>
-      <email>clauret@weborganic.com</email>
-      <organization>Allette Systems</organization>
-      <organizationUrl>http://www.allette.com.au</organizationUrl>
-    </developer>
-    <developer>
-      <name>Jean-Baptiste Reure</name>
-      <email>jbreure@weborganic.com</email>
-      <organization>Allette Systems</organization>
-      <organizationUrl>http://www.allette.com.au</organizationUrl>
-    </developer>
-  </developers>
-
-  <organization>
-    <name>Allette Systems</name>
-    <url>http://www.allette.com.au</url>
-  </organization>
-
-  <properties>
-    <java.version>1.7</java.version>
-    <project.build.sourceEncoding>UTF-8</project.build.sourceEncoding>
-    <project.reporting.outputEncoding>UTF-8</project.reporting.outputEncoding>
-    <bintray.repo>maven</bintray.repo>
-    <bintray.package>flint</bintray.package>
-  </properties>
-
-  <scm>
-    <connection>scm:git:git@github.com:pageseeder/flint.git</connection>
-    <developerConnection>scm:git:git@github.com:pageseeder/flint.git</developerConnection>
-    <url>git@github.com:pageseeder/flint.git</url>
-  </scm>
-
-  <distributionManagement>
-    <repository>
-      <id>bintray</id>
-      <url>https://api.bintray.com/maven/pageseeder/${bintray.repo}/${bintray.package}/;publish=1</url>
-    </repository>
-  </distributionManagement>
-
-  <profiles>
-    <profile>
-      <id>bintray</id>
-      <build>
-        <plugins>
-          <plugin>
-            <artifactId>maven-source-plugin</artifactId>
-            <version>2.4</version>
-            <executions>
-              <execution>
-                <id>attach-sources</id>
-                <goals>
-                  <goal>jar</goal>
-                </goals>
-              </execution>
-            </executions>
-          </plugin>
-        </plugins>
-      </build>
-    </profile>
-  </profiles>
-
-  <dependencies>
-
-    <dependency>
-      <groupId>org.slf4j</groupId>
-      <artifactId>slf4j-api</artifactId>
-      <version>1.7.12</version>
-    </dependency>
-  
-    <dependency>
-      <groupId>org.pageseeder.xmlwriter</groupId>
-      <artifactId>pso-xmlwriter</artifactId>
-      <version>1.0.0</version>
-    </dependency>
-
-    <dependency>
-      <groupId>org.apache.lucene</groupId>
-      <artifactId>lucene-core</artifactId>
-      <version>5.2.1</version>
-    </dependency>
-
-    <dependency>
-      <groupId>org.apache.lucene</groupId>
-      <artifactId>lucene-misc</artifactId>
-      <version>5.2.1</version>
-    </dependency>
-
-    <dependency>
-      <groupId>net.sf.saxon</groupId>
-      <artifactId>Saxon-HE</artifactId>
-      <version>9.6.0-6</version>
-      <scope>runtime</scope>
-      <optional>true</optional>
-    </dependency>
-
-    <dependency>
-      <groupId>junit</groupId>
-      <artifactId>junit</artifactId>
-      <version>4.12</version>
-      <scope>test</scope>
-    </dependency>
-
-    <dependency>
-      <groupId>org.apache.lucene</groupId>
-      <artifactId>lucene-analyzers-common</artifactId>
-      <version>5.2.1</version>
-    </dependency>
-    <dependency>
-      <groupId>org.apache.lucene</groupId>
-      <artifactId>lucene-queryparser</artifactId>
-      <version>5.2.1</version>
-    </dependency>
-  </dependencies>
-  
-  <build>
-
-    <plugins>
-
-      <plugin>
-        <groupId>org.apache.maven.plugins</groupId>
-        <artifactId>maven-compiler-plugin</artifactId>
-        <version>3.3</version>
-        <configuration>
-          <source>${java.version}</source>
-          <target>${java.version}</target>
-        </configuration>
-      </plugin>
-
-      <plugin>
-        <groupId>org.apache.maven.plugins</groupId>
-        <artifactId>maven-release-plugin</artifactId>
-        <version>2.5.2</version>
-      </plugin>
-
-      <plugin>
-        <groupId>org.apache.maven.plugins</groupId>
-        <artifactId>maven-jar-plugin</artifactId>
-        <version>2.4</version>
-        <configuration>
-          <archive>
-            <manifest>
-              <addDefaultImplementationEntries>true</addDefaultImplementationEntries>
-              <addDefaultSpecificationEntries>true</addDefaultSpecificationEntries>
-            </manifest>
-          </archive>
-        </configuration>
-      </plugin>
-    </plugins>
-
-  </build>
-
->>>>>>> 349e8f09
+<project xmlns="http://maven.apache.org/POM/4.0.0" xmlns:xsi="http://www.w3.org/2001/XMLSchema-instance" xsi:schemaLocation="http://maven.apache.org/POM/4.0.0 http://maven.apache.org/xsd/maven-4.0.0.xsd">
+  <modelVersion>4.0.0</modelVersion>
+  <groupId>org.pageseeder.flint</groupId>
+  <artifactId>pso-flint</artifactId>
+  <version>4.9.0-SNAPSHOT</version>
+  <name>Flint</name>
+  <description>Tools to help XML and Lucene work better together</description>
+  
+  <licenses>
+    <license>
+      <name>The Apache License, Version 2.0</name>
+      <url>http://www.apache.org/licenses/LICENSE-2.0.txt</url>
+    </license>
+  </licenses>
+  
+  <developers>
+    <developer>
+      <name>Christophe Lauret</name>
+      <email>clauret@weborganic.com</email>
+      <organization>Allette Systems</organization>
+      <organizationUrl>http://www.allette.com.au</organizationUrl>
+    </developer>
+    <developer>
+      <name>Jean-Baptiste Reure</name>
+      <email>jbreure@weborganic.com</email>
+      <organization>Allette Systems</organization>
+      <organizationUrl>http://www.allette.com.au</organizationUrl>
+    </developer>
+  </developers>
+
+  <organization>
+    <name>Allette Systems</name>
+    <url>http://www.allette.com.au</url>
+  </organization>
+
+  <properties>
+    <java.version>1.7</java.version>
+    <project.build.sourceEncoding>UTF-8</project.build.sourceEncoding>
+    <project.reporting.outputEncoding>UTF-8</project.reporting.outputEncoding>
+    <bintray.repo>maven</bintray.repo>
+    <bintray.package>flint</bintray.package>
+  </properties>
+
+  <scm>
+    <connection>scm:git:git@github.com:pageseeder/flint.git</connection>
+    <developerConnection>scm:git:git@github.com:pageseeder/flint.git</developerConnection>
+    <url>git@github.com:pageseeder/flint.git</url>
+  </scm>
+
+  <distributionManagement>
+    <repository>
+      <id>bintray</id>
+      <url>https://api.bintray.com/maven/pageseeder/${bintray.repo}/${bintray.package}/;publish=1</url>
+    </repository>
+  </distributionManagement>
+
+  <profiles>
+    <profile>
+      <id>bintray</id>
+      <build>
+        <plugins>
+          <plugin>
+            <artifactId>maven-source-plugin</artifactId>
+            <version>2.4</version>
+            <executions>
+              <execution>
+                <id>attach-sources</id>
+                <goals>
+                  <goal>jar</goal>
+                </goals>
+              </execution>
+            </executions>
+          </plugin>
+        </plugins>
+      </build>
+    </profile>
+  </profiles>
+
+  <dependencies>
+
+    <dependency>
+      <groupId>org.slf4j</groupId>
+      <artifactId>slf4j-api</artifactId>
+      <version>1.7.12</version>
+    </dependency>
+  
+    <dependency>
+      <groupId>org.pageseeder.xmlwriter</groupId>
+      <artifactId>pso-xmlwriter</artifactId>
+      <version>1.0.0</version>
+    </dependency>
+
+    <dependency>
+      <groupId>org.apache.lucene</groupId>
+      <artifactId>lucene-core</artifactId>
+      <version>5.2.1</version>
+    </dependency>
+
+    <dependency>
+      <groupId>org.apache.lucene</groupId>
+      <artifactId>lucene-misc</artifactId>
+      <version>5.2.1</version>
+    </dependency>
+
+    <dependency>
+      <groupId>net.sf.saxon</groupId>
+      <artifactId>Saxon-HE</artifactId>
+      <version>9.6.0-6</version>
+      <scope>runtime</scope>
+      <optional>true</optional>
+    </dependency>
+
+    <dependency>
+      <groupId>junit</groupId>
+      <artifactId>junit</artifactId>
+      <version>4.12</version>
+      <scope>test</scope>
+    </dependency>
+
+    <dependency>
+      <groupId>org.apache.lucene</groupId>
+      <artifactId>lucene-analyzers-common</artifactId>
+      <version>5.2.1</version>
+    </dependency>
+
+    <dependency>
+      <groupId>org.apache.lucene</groupId>
+      <artifactId>lucene-queryparser</artifactId>
+      <version>5.2.1</version>
+    </dependency>
+
+    <dependency>
+      <groupId>org.apache.lucene</groupId>
+      <artifactId>lucene-suggest</artifactId>
+      <version>5.2.1</version>
+    </dependency>
+
+  </dependencies>
+  
+  <build>
+
+    <plugins>
+
+      <plugin>
+        <groupId>org.apache.maven.plugins</groupId>
+        <artifactId>maven-compiler-plugin</artifactId>
+        <version>3.3</version>
+        <configuration>
+          <source>${java.version}</source>
+          <target>${java.version}</target>
+        </configuration>
+      </plugin>
+
+      <plugin>
+        <groupId>org.apache.maven.plugins</groupId>
+        <artifactId>maven-release-plugin</artifactId>
+        <version>2.5.2</version>
+      </plugin>
+
+      <plugin>
+        <groupId>org.apache.maven.plugins</groupId>
+        <artifactId>maven-jar-plugin</artifactId>
+        <version>2.4</version>
+        <configuration>
+          <archive>
+            <manifest>
+              <addDefaultImplementationEntries>true</addDefaultImplementationEntries>
+              <addDefaultSpecificationEntries>true</addDefaultSpecificationEntries>
+            </manifest>
+          </archive>
+        </configuration>
+      </plugin>
+    </plugins>
+
+  </build>
 </project>